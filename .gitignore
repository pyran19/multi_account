# Byte-compiled / optimized / DLL files
__pycache__/
*.py[cod]
*$py.class

# C extensions
*.so

# Distribution / packaging
.Python
build/
develop-eggs/
dist/
downloads/
eggs/
.eggs/
lib/
lib64/
parts/
sdist/
var/
wheels/
share/python-wheels/
*.egg-info/
.installed.cfg
*.egg
MANIFEST

# PyInstaller
#  Usually these files are written by a python script from a template
#  before PyInstaller builds the exe, so as to inject date/other infos into it.
*.manifest
*.spec

# Installer logs
pip-log.txt
pip-delete-this-directory.txt

# Unit test / coverage reports
htmlcov/
.tox/
.nox/
.coverage
.coverage.*
.cache
nosetests.xml
coverage.xml
*.cover
*.py,cover
.hypothesis/
.pytest_cache/
cover/

# Translations
*.mo
*.pot

# Django stuff:
*.log
local_settings.py
db.sqlite3
db.sqlite3-journal

# Flask stuff:
instance/
.webassets-cache

# Scrapy stuff:
.scrapy

# Sphinx documentation
docs/_build/

# PyBuilder
.pybuilder/
target/

# Jupyter Notebook
.ipynb_checkpoints

# IPython
profile_default/
ipython_config.py

# pyenv
#   For a library or package, you might want to ignore these files since the code is
#   intended to run in multiple environments; otherwise, check them in:
# .python-version

# pipenv
#   According to pypa/pipenv#598, it is recommended to include Pipfile.lock in version control.
#   However, in case of collaboration, if having platform-specific dependencies or dependencies
#   having no cross-platform support, pipenv may install dependencies that don't work, or not
#   install all needed dependencies.
#Pipfile.lock

# UV
#   Similar to Pipfile.lock, it is generally recommended to include uv.lock in version control.
#   This is especially recommended for binary packages to ensure reproducibility, and is more
#   commonly ignored for libraries.
#uv.lock

# poetry
#   Similar to Pipfile.lock, it is generally recommended to include poetry.lock in version control.
#   This is especially recommended for binary packages to ensure reproducibility, and is more
#   commonly ignored for libraries.
#   https://python-poetry.org/docs/basic-usage/#commit-your-poetrylock-file-to-version-control
#poetry.lock

# pdm
#   Similar to Pipfile.lock, it is generally recommended to include pdm.lock in version control.
#pdm.lock
#   pdm stores project-wide configurations in .pdm.toml, but it is recommended to not include it
#   in version control.
#   https://pdm.fming.dev/latest/usage/project/#working-with-version-control
.pdm.toml
.pdm-python
.pdm-build/

# PEP 582; used by e.g. github.com/David-OConnor/pyflow and github.com/pdm-project/pdm
__pypackages__/

# Celery stuff
celerybeat-schedule
celerybeat.pid

# SageMath parsed files
*.sage.py

# Environments
.env
.venv
env/
venv/
ENV/
env.bak/
venv.bak/

# Spyder project settings
.spyderproject
.spyproject

# Rope project settings
.ropeproject

# mkdocs documentation
/site

# mypy
.mypy_cache/
.dmypy.json
dmypy.json

# Pyre type checker
.pyre/

# pytype static type analyzer
.pytype/

# Cython debug symbols
cython_debug/

# PyCharm
#  JetBrains specific template is maintained in a separate JetBrains.gitignore that can
#  be found at https://github.com/github/gitignore/blob/main/Global/JetBrains.gitignore
#  and can be added to the global gitignore or merged into this file.  For a more nuclear
#  option (not recommended) you can uncomment the following to ignore the entire idea folder.
#.idea/

# Ruff stuff:
.ruff_cache/

# PyPI configuration file
.pypirc

# エディタ用設定
*.code-workspace
<<<<<<< HEAD
*.cursorignore

results/

*.png
*.jpg
*.pdf
=======
.cursorignore

*.png
*.jpg

results
>>>>>>> 1013c243
<|MERGE_RESOLUTION|>--- conflicted
+++ resolved
@@ -175,19 +175,10 @@
 
 # エディタ用設定
 *.code-workspace
-<<<<<<< HEAD
 *.cursorignore
 
 results/
 
 *.png
 *.jpg
-*.pdf
-=======
-.cursorignore
-
-*.png
-*.jpg
-
-results
->>>>>>> 1013c243
+*.pdf